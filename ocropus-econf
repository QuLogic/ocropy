#!/usr/bin/env python
# -*- coding: utf-8 -*-

from __future__ import print_function

import warnings,numpy,argparse,sys,os,os.path,multiprocessing,codecs
from collections import Counter
import ocrolib
from pylab import *
from ocrolib import edist

# disable rank warnings from polyfit
warnings.simplefilter('ignore',numpy.RankWarning)

parser = argparse.ArgumentParser(description = """
Compute the edit distances between ground truth and recognizer output.
Run with the ground truth files as arguments, and it will find the
corresponnding recognizer output files using the given extension (-x).
Missing output files are handled as empty strings, unless the -s
option is given.
""")
parser.add_argument("files",default=[],nargs='*',help="input lines")
parser.add_argument("-x","--extension",default=".txt",help="extension for recognizer output, default: %(default)s")

parser.add_argument("-k","--kind",default="exact",help="kind of comparison (exact, nospace, letdig, letters, digits, lnc), default: %(default)s")
parser.add_argument("-s","--skipmissing",action="store_true",help="don't use missing or empty output files in the calculation")

parser.add_argument("-c","--confusion",default=10,type=int,help="output this many top confusion, default: %(default)s")
parser.add_argument("-a","--allconf",default=None,help="output all confusions to this file")
parser.add_argument("-e","--perfile",default=None,help="output per-file errors to this file")
parser.add_argument("-C","--context",type=int,default=0,help="context for confusion matrix, default: %(default)s")
parser.add_argument("-Q","--parallel",type=int,default=multiprocessing.cpu_count())
args = parser.parse_args()
args.files = ocrolib.glob_all(args.files)

if not ".gt." in args.files[0]:
    sys.stderr.write("warning: compare on .gt.txt files, not .txt files\n")


def process1(fname):
    # fgt = ocrolib.allsplitext(fname)[0]+args.gtextension
    counts = Counter()
    gt = ocrolib.project_text(ocrolib.read_text(fname),kind=args.kind)
    ftxt = ocrolib.allsplitext(fname)[0]+args.extension
    missing = 0
    if os.path.exists(ftxt):
        txt = ocrolib.project_text(ocrolib.read_text(ftxt),kind=args.kind)
    else:
        missing = len(gt)
        txt = ""
    # Also the ground truth cannot be empty, it is possible that
    # after filtering (args.kind) the gt string is empty.
    if len(gt) == 0:
        err = len(txt)
        if(len(txt)>0):
            cs = [(txt,'_'*len(txt))]
        else:
            cs = []
    else:
        err,cs = edist.xlevenshtein(txt,gt,context=args.context)
    if args.confusion>0 or args.allconf is not None:
        for u,v in cs:
            counts[(u,v)] += 1
    return fname,err,len(gt),missing,counts

outputs = ocrolib.parallel_map(process1,args.files,parallel=args.parallel,chunksize=10)
outputs = sorted(list(outputs))

perfile = None
if args.perfile is not None:
    perfile = codecs.open(args.perfile,"w","utf-8")

allconf = None
if args.allconf is not None:
    allconf = codecs.open(args.allconf,"w","utf-8")

errs = 0
total = 0
missing = 0
counts = Counter()
for fname,e,t,m,c in outputs:
    errs += e
    total += t
    missing += m
    counts += c
    if perfile is not None:
        perfile.write("%6d\t%6d\t%s\n"%(e,t,fname))
    if allconf is not None:
        for (a,b),v in c.most_common(1000):
            allconf.write("%s\t%s\t%s\n"%(a,b,fname))

if perfile is not None: perfile.close()
if allconf is not None: allconf.close()

<<<<<<< HEAD
print("errors    %8d"%errs)
print("missing   %8d"%missing)
print("total     %8d"%total)
print("err       %8.3f %%"%(errs*100.0/total))
print("errnomiss %8.3f %%"%((errs-missing)*100.0/total))
=======
sys.stderr.write("errors    %8d\n"%errs)
sys.stderr.write("missing   %8d\n"%missing)
sys.stderr.write("total     %8d\n"%total)
if (total>0):
    sys.stderr.write("err       %8.3f %%\n"%(errs*100.0/total))
    sys.stderr.write("errnomiss %8.3f %%\n"%((errs-missing)*100.0/total))
>>>>>>> 7020a76d

if args.confusion>0:
    for (a,b),v in counts.most_common(args.confusion):
        print("%d\t%s\t%s" % (v, a, b))

if (total>0):
    print(errs * 1.0 / total)
else:
    print("Nothing to compare")<|MERGE_RESOLUTION|>--- conflicted
+++ resolved
@@ -92,20 +92,12 @@
 if perfile is not None: perfile.close()
 if allconf is not None: allconf.close()
 
-<<<<<<< HEAD
 print("errors    %8d"%errs)
 print("missing   %8d"%missing)
 print("total     %8d"%total)
-print("err       %8.3f %%"%(errs*100.0/total))
-print("errnomiss %8.3f %%"%((errs-missing)*100.0/total))
-=======
-sys.stderr.write("errors    %8d\n"%errs)
-sys.stderr.write("missing   %8d\n"%missing)
-sys.stderr.write("total     %8d\n"%total)
 if (total>0):
-    sys.stderr.write("err       %8.3f %%\n"%(errs*100.0/total))
-    sys.stderr.write("errnomiss %8.3f %%\n"%((errs-missing)*100.0/total))
->>>>>>> 7020a76d
+    print("err       %8.3f %%"%(errs*100.0/total))
+    print("errnomiss %8.3f %%"%((errs-missing)*100.0/total))
 
 if args.confusion>0:
     for (a,b),v in counts.most_common(args.confusion):
