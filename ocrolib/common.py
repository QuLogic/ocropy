--- conflicted
+++ resolved
@@ -38,21 +38,6 @@
 
 pickle_mode = 2
 
-<<<<<<< HEAD
-=======
-def deprecated(f):
-    def _wrap(f):
-        warned = 0
-        def _wrapper(*args,**kw):
-            if not warned:
-                print(f, "has been DEPRECATED")
-                warned = 1
-            return f(*args,**kw)
-    return _wrap
-
--
->>>>>>> eb4d53c3
 
 ################################################################
 # text normalization
@@ -829,71 +814,7 @@
         result += str(ob.shape)
     return result
 
-<<<<<<< HEAD
-=======
-def save_component(file,object,verbose=0,verify=0):
-    """Save an object to disk in an appropriate format.  If the object
-    is a wrapper for a native component (=inherits from
-    CommonComponent and has a comp attribute, or is in package
-    ocropus), write it using ocropus.save_component in native format.
-    Otherwise, write it using Python's pickle.  We could use pickle
-    for everything (since the native components pickle), but that
-    would be slower and more confusing."""
-    if hasattr(object,"save_component"):
-        object.save_component(file)
-        return
-    if object.__class__.__name__=="CommonComponent" and hasattr(object,"comp"):
-        # FIXME -- get rid of this eventually
-        import ocropus
-        ocropus.save_component(file,object.comp)
-        return
-    if type(object).__module__=="ocropus":
-        import ocropus
-        ocropus.save_component(file,object)
-        return
-    if verbose:
-        print("[save_component]")
-    if verbose:
-        for k,v in object.__dict__.items():
-            print(":", k, obinfo(v))
-    with open(file,"wb") as stream:
-        pickle.dump(object,stream,pickle_mode)
-    if verify:
-        if verbose:
-            print("[trying to read it again]")
-        with open(file,"rb") as stream:
-            pickle.load(stream)
-
-def load_component(file):
-    """Load a component. This handles various special cases,
-    including old-style C++ recognizers (soon to be gotten rid of),
-    python expressions ("=package.ObjectName(arg1,arg2)"),
-    and simple pickled Python objects (default)."""
-    if file[0]=="=":
-        return pyconstruct(file[1:])
-    elif file[0]=="@":
-        file = file[1:]
-    with open(file,"r") as stream:
-        # FIXME -- get rid of this eventually
-        start = stream.read(128)
-    if start.startswith("<object>\nlinerec\n"):
-        # FIXME -- get rid of this eventually
-        warnings.warn("loading old-style linerec: %s"%file)
-        result = RecognizeLine()
-        import ocropus
-        result.comp = ocropus.load_IRecognizeLine(file)
-        return result
-    if start.startswith("<object>"):
-        # FIXME -- get rid of this eventually
-        warnings.warn("loading old-style cmodel: %s"%file)
-        import ocroold
-        result = ocroold.Model()
-        import ocropus
-        result.comp = ocropus.load_IModel(file)
-        return result
-    return load_object(file)
-
->>>>>>> eb4d53c3
+
 def binarize_range(image,dtype='B',threshold=0.5):
     """Binarize an image by its range."""
     threshold = (amax(image)+amin(image))*threshold
